use crate::Motd;
use crate::conn::Connection;
use crate::from_tokenized;
use crate::offline::OfflinePackets;
use crate::offline::log_offline;
use crate::online::OnlinePackets;
use crate::online::log_online;
use crate::tokenize_addr;
use std::collections::HashMap;
use std::sync::Arc;
use std::sync::Mutex;
use std::time::SystemTime;
use crate::conn::ConnectionState;
use netrex_events::Channel;
use tokio::net::UdpSocket;
use tokio::time::sleep;
use std::net::SocketAddr;
use std::time::Duration;

pub enum RakNetVersion {
    MinecraftRecent,
    V10,
    V6,
}

impl RakNetVersion {
    pub fn to_u8(&self) -> u8 {
        match self {
            RakNetVersion::MinecraftRecent => 10,
            RakNetVersion::V10 => 10,
            RakNetVersion::V6 => 6,
        }
    }
}

#[derive(Clone, Debug)]
pub enum RakEvent {
    /// When a connection is created
    ///
    /// ! This is not the same as connecting to the server !
    ///
    /// **Tuple Values**:
    /// 1. The parsed `ip:port` address of the connection.
    ConnectionCreated(String),
    /// When a connection disconnects from the server
    /// Or the server forces the connection to disconnect
    ///
    /// **Tuple Values**:
    /// 1. The parsed `ip:port` address of the connection.
    /// 2. The reason for disconnect.
    Disconnect(String, String),
    /// When a connection is sent a motd.
    /// You should return a Motd here if you want to change the MOTD.
    ///
    /// **Tuple Values**:
    /// 1. The parsed `ip:port` address of the connection.
    /// 2. The `Motd` that might be sent.
    Motd(String, Motd),
    /// When a game packet is recieved.
    ///
    /// **Tuple Values**:
    /// 1. The parsed `ip:port` address of the connection.
    /// 2. The packet `Vec<u8>` recieved from the connection.
    GamePacket(String, Vec<u8>),
    /// When RakNet Errors in some way that is recoverable.
    ///
    /// **Tuple Values**:
    /// 1. The message to the error.
    Error(String),
    /// When a RakNet packet fails to parse or read a packet.
    /// While the reason can be anything, this is considered a level 2 error (almost critical)
    /// and should be handled by the server properly.
    ///
    /// **Tuple Values**:
    /// 1. The parsed `ip:port` of the connection that the packet was parsed for.
    /// 2. The packet `Vec<u8>` that was supposed to succeed.
    /// 3. The reason `String` for failing.
    ComplexBinaryError(String, Vec<u8>, String),
}

impl RakEvent {
    pub fn get_name(&self) -> String {
        match self {
            RakEvent::ConnectionCreated(_) => "ConnectionCreated".into(),
            RakEvent::Disconnect(_, _) => "Disconnect".into(),
            RakEvent::GamePacket(_, _) => "GamePacket".into(),
            RakEvent::Motd(_, _) => "Motd".into(),
            RakEvent::Error(_) => "Error".into(),
            RakEvent::ComplexBinaryError(_, _, _) => "ComplexBinaryError".into(),
        } 
    }
}

#[derive(Clone, Debug)]
pub enum RakResult {
    /// Update the Motd for that specific client.
    ///
    /// **Tuple Values**:
    /// 1. The `Motd` for the current connection.
    Motd(Motd),
    /// Force the raknet server to invoke `panic!`.
    ///
    /// **Tuple Values**:
    /// 1. The message passed to `panic!`
    Error(String),
    /// Force the current client to disconnect.
    /// This does **NOT** emit a disonnect event.
    /// **Tuple Values**:
    /// 1. The reason for disconnect (if any).
    Disconnect(String),
}

pub struct RakNetServer {
    pub address: String,
    pub version: RakNetVersion,
    pub connections: Arc<Mutex<HashMap<String, Connection>>>,
    pub start_time: SystemTime,
    pub server_guid: u64,
    pub stop: bool,
}

impl RakNetServer {
    pub fn new(address: String) -> Self {
        Self {
            address,
            version: RakNetVersion::MinecraftRecent,
            connections: Arc::new(Mutex::new(HashMap::new())),
            start_time: SystemTime::now(),
            server_guid: rand::random::<u64>(),
            stop: false
        }
    }

    /// Sends a stream to the specified address.
    /// Instant skips the tick and forcefully sends the packet to the client.
    /// Params:
    /// - instant(true) -> Skips entire fragmentation and immediately sequences the
    ///   buffer into a stream.
    pub fn send(&mut self, address: String, stream: Vec<u8>, instant: bool) {
        let clients = self.connections.lock();
        match clients.unwrap().get_mut(&address) {
            Some(c) => c.send(stream, instant),
            None => return,
        };
    }
}

pub async fn start<'a>(s: RakNetServer, send_channel: Channel<'a, RakEvent, RakResult>) {
    let server = Arc::new(s);
    let send_server = server.clone();
    let sock = UdpSocket::bind(server.address.parse::<SocketAddr>().expect("Failed to bind to address.")).await.unwrap();
    let send_sock = Arc::new(sock);
    let socket = send_sock.clone();
    let start_time = server.start_time.clone();
    let server_id = server.server_guid.clone();
    println!("Server GUID: {}", server_id);
    tokio::spawn(async move {
        loop {
            if let Err(_) = socket.readable().await {
                continue;
            };

            let mut buf = [0; 2048];
            if let Ok((len, addr)) = socket.recv_from(&mut buf).await {
                let data = &buf[..len];
                let address_token = tokenize_addr(addr);

<<<<<<< HEAD
                // println!("[RakNet] [{}] Received packet: Packet(ID={:#04x})", addr, &data[0]);
=======
                // println!("[RakNet] {}: Sent packet: {:?}", addr, &data);
>>>>>>> 97dace19

                if let Ok(mut clients) = server.connections.lock() {
                    println!("[RakNet] Clients Connected: {:?}", clients.iter().map(|c| tokenize_addr(c.1.address)).collect::<Vec<String>>());
                    if let Some(c) = clients.get_mut(&address_token) {
                        c.recv(&data.to_vec());
                    } else {
                        // add the client!
                        // we need to add cooldown here eventually.
                        if !clients.contains_key(&address_token) {
                            let mut c = Connection::new(addr, start_time, server_id);
                            c.recv(&data.to_vec());
                            clients.insert(address_token, c);
                        } else {
                            // throw an error, this should never happen.
                        }
                    }
                }
            } else {
                // log error in future!
                println!("[RakNet] Unknown error decoding packet!");
                continue;
            }
        }
    });
    while !&send_server.stop {
        if let Err(_) = send_sock.writable().await {
            continue;
        };

        // sleep an entire tick
        sleep(Duration::from_millis(50)).await;

        let mut clients = send_server.connections.lock().unwrap();
        for (addr, _) in clients.clone().iter() {
            let client = clients.get_mut(addr).expect("Could not get connection");
            client.do_tick();

            let dispatch = client.event_dispatch.clone();
            client.event_dispatch.clear();

            // emit events if there is a listener for the
            for event in dispatch.iter() {
                // println!("DEBUG => Dispatching: {:?}", &event.get_name());
                if let Some(result) = send_channel.send(event.clone()) {
                    match result {
                        RakResult::Motd(_v) => {
                            // we don't really support changing
                            // client MOTD at the moment...
                            // so we don't do anything for this.
                        }
                        RakResult::Error(v) => {
                            // Calling error forces an error to raise.
                            panic!("{}", v);
                        }
                        RakResult::Disconnect(_) => {
                            client.state = ConnectionState::Offline; // simple hack
                            break;
                        }
                    }
                }
            }

            if client.state == ConnectionState::Offline {
                clients.remove(addr);
                continue;
            }

            if client.send_queue.len() == 0 {
                continue;
            }

            for pk in client.clone().send_queue.into_iter() {
                match send_sock.send_to(&pk[..], &from_tokenized(addr.clone())).await
                {
                    // Add proper handling!
<<<<<<< HEAD
                    Err(e) => eprintln!("[RakNet] [{}] Error sending packet: {}", addr, e),
                    Ok(_) => {
                        if client.state.is_connected() {
                            log_online(format!("[{}] Sent packet: {}", addr, OnlinePackets::from_byte(pk[0])));
                        } else {
                            log_offline(format!("[{}] Sent packet: {}", addr, OfflinePackets::from_byte(pk[0])));
                        }
                    }
=======
                    Err(e) => eprintln!("[RakNet] Error Sending Packet [{}]: ", e),
                    Ok(_) => (),// println!("[RakNet] Sending Packet [{}]: {:?}", addr, pk)
>>>>>>> 97dace19
                }
            }
            client.send_queue.clear();
        }
        drop(clients);
    }
}<|MERGE_RESOLUTION|>--- conflicted
+++ resolved
@@ -87,7 +87,7 @@
             RakEvent::Motd(_, _) => "Motd".into(),
             RakEvent::Error(_) => "Error".into(),
             RakEvent::ComplexBinaryError(_, _, _) => "ComplexBinaryError".into(),
-        } 
+        }
     }
 }
 
@@ -165,11 +165,7 @@
                 let data = &buf[..len];
                 let address_token = tokenize_addr(addr);
 
-<<<<<<< HEAD
                 // println!("[RakNet] [{}] Received packet: Packet(ID={:#04x})", addr, &data[0]);
-=======
-                // println!("[RakNet] {}: Sent packet: {:?}", addr, &data);
->>>>>>> 97dace19
 
                 if let Ok(mut clients) = server.connections.lock() {
                     println!("[RakNet] Clients Connected: {:?}", clients.iter().map(|c| tokenize_addr(c.1.address)).collect::<Vec<String>>());
@@ -245,7 +241,6 @@
                 match send_sock.send_to(&pk[..], &from_tokenized(addr.clone())).await
                 {
                     // Add proper handling!
-<<<<<<< HEAD
                     Err(e) => eprintln!("[RakNet] [{}] Error sending packet: {}", addr, e),
                     Ok(_) => {
                         if client.state.is_connected() {
@@ -254,10 +249,6 @@
                             log_offline(format!("[{}] Sent packet: {}", addr, OfflinePackets::from_byte(pk[0])));
                         }
                     }
-=======
-                    Err(e) => eprintln!("[RakNet] Error Sending Packet [{}]: ", e),
-                    Ok(_) => (),// println!("[RakNet] Sending Packet [{}]: {:?}", addr, pk)
->>>>>>> 97dace19
                 }
             }
             client.send_queue.clear();
